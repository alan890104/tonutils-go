--- conflicted
+++ resolved
@@ -111,14 +111,10 @@
 func Benchmark_EncodeDecodeFuzz(b *testing.B) {
 	str := make([]byte, 4096)
 	rand.Read(str)
-<<<<<<< HEAD
-	for n := 0; n < 1000; n++ {
-=======
 
 	b.ReportAllocs()
 
 	for n := 0; n < b.N; n++ {
->>>>>>> 5acd2f07
 		var symSz uint32 = 768
 		r := NewRaptorQ(symSz)
 		enc, err := r.CreateEncoder(str)
