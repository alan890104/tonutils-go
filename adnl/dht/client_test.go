package dht

import (
	"bytes"
	"context"
	"crypto/ed25519"
	"encoding/base64"
	"encoding/binary"
	"encoding/hex"
	"errors"
	"fmt"
	"github.com/xssnick/tonutils-go/adnl"
	"github.com/xssnick/tonutils-go/adnl/address"
	"github.com/xssnick/tonutils-go/liteclient"
	"github.com/xssnick/tonutils-go/tl"
	"net"
	"reflect"
	"strconv"
	"testing"
	"time"
)

type MockADNL struct {
	query func(ctx context.Context, req, result tl.Serializable) error
	close func()
}

func (m MockADNL) Query(ctx context.Context, req, result tl.Serializable) error {
	return m.query(ctx, req, result)
}

func (m MockADNL) SetDisconnectHandler(handler func(addr string, key ed25519.PublicKey)) {
}

func (m MockADNL) Close() {

}

var cnf = &liteclient.GlobalConfig{
	Type: "config.global",
	DHT: liteclient.DHTConfig{
		Type: "dht.config.global",
		K:    6,
		A:    3,
		StaticNodes: liteclient.DHTNodes{
			Type: "dht.node",
			Nodes: []liteclient.DHTNode{
				{
					Type: "dht.node",
					ID: liteclient.ServerID{
						Type: "pub.ed25519",
						Key:  "6PGkPQSbyFp12esf1NqmDOaLoFA8i9+Mp5+cAx5wtTU="},
					AddrList: liteclient.DHTAddressList{
						Type: "adnl.addressList",
						Addrs: []liteclient.DHTAddress{
							{
								"adnl.address.udp",
								-1185526007,
								22096,
							},
						}},
					Version:   -1,
					Signature: "L4N1+dzXLlkmT5iPnvsmsixzXU0L6kPKApqMdcrGP5d9ssMhn69SzHFK+yIzvG6zQ9oRb4TnqPBaKShjjj2OBg==",
				},
				{
					Type: "dht.node",
					ID: liteclient.ServerID{
						Type: "pub.ed25519",
						Key:  "bn8klhFZgE2sfIDfvVI6m6+oVNi1nBRlnHoxKtR9WBU="},
					AddrList: liteclient.DHTAddressList{
						Type: "adnl.addressList",
						Addrs: []liteclient.DHTAddress{
							{
								"adnl.address.udp",
								-1307380860,
								15888,
							},
						}},
					Version:   -1,
					Signature: "fQ5zAa6ot4pfFWzvuJOR8ijM5ELWndSDsRhFKstW1tqVSNfwAdOC7tDC8mc4vgTJ6fSYSWmhnXGK/+T5f6sDCw==",
				},
			},
		},
	},
	Liteservers: nil,
	Validator:   liteclient.ValidatorConfig{},
}

func makeStrAddress(ip int32, port int) string {
	_ip := make(net.IP, 4)
	binary.BigEndian.PutUint32(_ip, uint32(ip))
	return _ip.String() + ":" + strconv.Itoa(port)
}

func newCorrectNode(a byte, b byte, c byte, d byte, port int32) (*Node, error) {
	tPubKey, tPrivKey, err := ed25519.GenerateKey(nil)
	if err != nil {
		return nil, err
	}
	testNode := &Node{
		adnl.PublicKeyED25519{Key: tPubKey},
		&address.List{
			Addresses: []*address.UDP{
				{net.IPv4(a, b, c, d).To4(),
					port,
				},
			},
			Version:    0,
			ReinitDate: 0,
			Priority:   0,
			ExpireAt:   0,
		},
		1671102718,
		nil,
	}

	toVerify, err := tl.Serialize(testNode, true)
	if err != nil {
		return nil, fmt.Errorf("failed to serialize node: %w", err)
	}
	sign := ed25519.Sign(tPrivKey, toVerify)
	testNode.Signature = sign
	return testNode, nil
}

func newIncorrectNode(a byte, b byte, c byte, d byte, port int32) (*Node, error) {
	testNode := Node{
		adnl.PublicKeyED25519{},
		&address.List{
			Addresses: []*address.UDP{
				{net.IPv4(a, b, c, d).To4(),
					port,
				},
			},
			Version:    0,
			ReinitDate: 0,
			Priority:   0,
			ExpireAt:   0,
		},
		1671102718,
		nil,
	}
	testNodeCorrupted := Node{
		adnl.PublicKeyED25519{},
		&address.List{
			Addresses: []*address.UDP{
				{net.IPv4(a^1, b^1, c^1, d^1).To4(),
					port ^ 1,
				},
			},
			Version:    0,
			ReinitDate: 0,
			Priority:   0,
			ExpireAt:   0,
		},
		1671102718,
		nil,
	}

	tPubKey, tPrivKey, err := ed25519.GenerateKey(nil)
	if err != nil {
		return nil, err
	}
	testNode.ID = adnl.PublicKeyED25519{tPubKey}

	toVerify, err := tl.Serialize(testNode, true)
	if err != nil {
		return nil, fmt.Errorf("failed to serialize node: %w", err)
	}

	sign := ed25519.Sign(tPrivKey, toVerify)
	testNodeCorrupted.Signature = sign

	return &testNode, nil
}

func correctValue(tAdnlAddr []byte) (*ValueFoundResult, error) {
	pubId, err := base64.StdEncoding.DecodeString("kn0+cePOZRw/FyE005Fj9w5MeSFp4589Ugv62TiK1Mo=")
	if err != nil {
		return nil, err
	}
	pubIdRes := adnl.PublicKeyED25519{pubId}
	sign, err := base64.StdEncoding.DecodeString("Zwj4eW/tMbgzF7kQtI8AF11E0q76h5/3+hkylzHuJzKDD2sDd7sw/FXIiVptjrrOIPze8kbbDEkq4K5O78KeDQ==")
	if err != nil {
		return nil, err
	}
	data, err := base64.StdEncoding.DecodeString("WOYnIgEAAADnpg1nkp5cpAUNAAD6Zphj+maYYwAAAAAAAAAA")
	if err != nil {
		return nil, err
	}
	sign2, err := base64.StdEncoding.DecodeString("+1cttR4nsAC0UsZwZTfDwvraxK9NxOjU0pXATkftiEyDgvbyLzPt24lOHl9B756NWBlv8NzqswhNiq7V+SV6Aw==")
	if err != nil {
		return nil, err
	}

	tValue := &ValueFoundResult{
		Value: Value{
			KeyDescription: KeyDescription{
				Key: Key{
					ID:    tAdnlAddr,
					Name:  []byte("address"),
					Index: 0,
				},
				ID:         pubIdRes,
				UpdateRule: UpdateRuleSignature{},
				Signature:  sign,
			},
			Data:      data,
			TTL:       1671121877,
			Signature: sign2,
		},
	}
	return tValue, nil
}

func TestClient_FindValue(t *testing.T) {
	existingValue := "516618cf6cbe9004f6883e742c9a2e3ca53ed02e3e36f4cef62a98ee1e449174"
	siteAddr, err := hex.DecodeString(existingValue)
	if err != nil {
		t.Fatal("failed to prepare test site address, err: ", err.Error())
	}

	tValue, err := correctValue(siteAddr)
	if err != nil {
		t.Fatal("failed to prepare test value, err:")
	}

	tests := []struct {
		name, addr string
		want       error
	}{
		{"existing address", "516618cf6cbe9004f6883e742c9a2e3ca53ed02e3e36f4cef62a98ee1e449174", nil},
		{"missing address", "1537ee02d6d0a65185630084427a26eafdc11ad24566d835291a43b780701f0e", ErrDHTValueIsNotFound},
	}

	for _, test := range tests {
		t.Run(test.name, func(t *testing.T) {
			connect = func(ctx context.Context, addr string, peerKey ed25519.PublicKey, ourKey ed25519.PrivateKey) (ADNL, error) {
				return MockADNL{
					query: func(ctx context.Context, req, result tl.Serializable) error {
						switch request := req.(type) {
						case Ping:
							reflect.ValueOf(result).Elem().Set(reflect.ValueOf(Pong{ID: request.ID}))
						case tl.Raw:
							var _req FindValue
							_, err := tl.Parse(&_req, request, true)
							if err != nil {
								t.Fatal(err)
							}

							k, err := adnl.ToKeyID(&Key{
								ID:    siteAddr,
								Name:  []byte("address"),
								Index: 0,
							})
							if err != nil {
								t.Fatal(err)
							}

							if bytes.Equal(k, _req.Key) {
								reflect.ValueOf(result).Elem().Set(reflect.ValueOf(*tValue))
							} else {
								reflect.ValueOf(result).Elem().Set(reflect.ValueOf(ValueNotFoundResult{Nodes: NodesList{nil}}))
							}
						}
						return nil
					},
				}, nil
			}

			ctx, cancel := context.WithTimeout(context.Background(), 10*time.Second)
			defer cancel()

			dhtCli, err := NewClientFromConfig(ctx, cnf)
			if err != nil {
				t.Fatal(err)
			}

			siteAddr, err := hex.DecodeString(test.addr)
			if err != nil {
				t.Fatal(err)
			}

			time.Sleep(1 * time.Second)

			res, got := dhtCli.FindValue(context.Background(), &Key{
				ID:    siteAddr,
				Name:  []byte("address"),
				Index: 0,
			})
			if got != test.want {
				t.Errorf("got '%v', want '%v'", got, test.want)
			}

			if test.name == "existing address" {
				if !reflect.DeepEqual(res, &tValue.Value) {
					t.Errorf("got bad data")
				}
			}
		})
	}
}

func TestClient_NewClientFromConfig(t *testing.T) {
	byteKey1, err := base64.StdEncoding.DecodeString("6PGkPQSbyFp12esf1NqmDOaLoFA8i9+Mp5+cAx5wtTU=")
	if err != nil {
		t.Fatal("failed to decode test public key, err: ", err)
	}

	pubKey1 := ed25519.PublicKey(byteKey1)
	adnlPubKey1 := adnl.PublicKeyED25519{Key: pubKey1}

	tKeyId1, err := adnl.ToKeyID(adnlPubKey1)
	if err != nil {
		t.Fatal("failed to prepare test key id, err: ", err)
	}

	hexTKeyId1 := hex.EncodeToString(tKeyId1)

	tAddr1 := makeStrAddress(-1185526007, 22096)

	node1 := dhtNode{
		id:        tKeyId1,
		addr:      tAddr1,
		serverKey: pubKey1,
	}

	byteKey2, err := base64.StdEncoding.DecodeString("bn8klhFZgE2sfIDfvVI6m6+oVNi1nBRlnHoxKtR9WBU=")
	if err != nil {
		t.Fatal("failed to decode test public key, err: ", err)
	}

	pubKey2 := ed25519.PublicKey(byteKey2)
	adnlPubKey2 := adnl.PublicKeyED25519{Key: pubKey2}

	tKeyId2, err := adnl.ToKeyID(adnlPubKey2)
	if err != nil {
		t.Fatal("failed to prepare test key id, err: ", err)
	}

	hexTKeyId2 := hex.EncodeToString(tKeyId2)

	tAddr2 := makeStrAddress(-1307380860, 15888)

	node2 := dhtNode{
		id:        tKeyId2,
		addr:      tAddr2,
		serverKey: pubKey2,
	}

	tests := []struct {
		name         string
		tNode1       dhtNode
		tNode2       dhtNode
		wantLenNodes int
		checkAdd1    bool
		checkAdd2    bool
	}{
		{
			"positive case (all nodes valid)", node1, node2, 2, true, true,
		},
		{
			"negative case (one of two nodes with bad sign)", node1, node2, 1, true, false,
		},
	}

	for _, test := range tests {
		t.Run(test.name, func(t *testing.T) {
			connect = func(ctx context.Context, addr string, peerKey ed25519.PublicKey, ourKey ed25519.PrivateKey) (ADNL, error) {
				return MockADNL{
					query: func(ctx context.Context, req, result tl.Serializable) error {
						switch request := req.(type) {
						case Ping:
							if test.name == "positive case (all nodes valid)" {
								reflect.ValueOf(result).Elem().Set(reflect.ValueOf(Pong{ID: request.ID}))
							} else if test.name == "negative case (one of two nodes with bad sign)" {
								if addr == tAddr1 {
									reflect.ValueOf(result).Elem().Set(reflect.ValueOf(Pong{ID: request.ID}))
								} else if addr == tAddr2 {
									return errors.New("node is not answering")
								}
							}
						default:
							return fmt.Errorf("mock err: unsupported request type '%s'", reflect.TypeOf(req).String())
						}
						return nil
					},
				}, nil
			}

			ctx, cancel := context.WithTimeout(context.Background(), 10*time.Second)
			defer cancel()

			cli, err := NewClientFromConfig(ctx, cnf)
			if err != nil {
				t.Fatal(err)
			}

			time.Sleep(1 * time.Second)

			if len(cli.activeNodes) != test.wantLenNodes || len(cli.knownNodesInfo) != test.wantLenNodes {
				t.Errorf("added nodes count (active'%d', known'%d') but expected(%d)", len(cli.activeNodes), len(cli.knownNodesInfo), test.wantLenNodes)
			}

			resDhtNode1, ok1 := cli.activeNodes[hexTKeyId1]
			if ok1 != test.checkAdd1 {
				t.Errorf("invalid active nodes addition")
			}
			if ok1 {
				if !bytes.Equal(resDhtNode1.id, test.tNode1.id) {
					t.Errorf("invalid active node id")
				}
				if resDhtNode1.addr != test.tNode1.addr {
					t.Errorf("invalid active node address")
				}
				if !resDhtNode1.serverKey.Equal(test.tNode1.serverKey) {
					t.Errorf("invalid active node server key")
				}
			}

			resDhtNode2, ok2 := cli.activeNodes[hexTKeyId2]
			if ok2 != test.checkAdd2 {
				t.Errorf("invalid active nodes addition")
			}

			if ok2 {
				if !bytes.Equal(resDhtNode2.id, test.tNode2.id) {
					t.Errorf("invalid active node id")
				}
				if resDhtNode2.addr != test.tNode2.addr {
					t.Errorf("invalid active node address")
				}
				if !resDhtNode2.serverKey.Equal(test.tNode2.serverKey) {
					t.Errorf("invalid active node server key")
				}
			}
		})
	}
}

func TestClient_FindAddressesUnit(t *testing.T) {
	testAddr := "516618cf6cbe9004f6883e742c9a2e3ca53ed02e3e36f4cef62a98ee1e449174" // ADNL address of foundation.ton
	adnlAddr, err := hex.DecodeString(testAddr)
	if err != nil {
		t.Fatal("failed creating test value, err:", err)
	}

	value, err := correctValue(adnlAddr) //correct value if searching adnl "addr"
	if err != nil {
		t.Fatal("failed creating test value, err: ", err.Error())
	}

	valueToAddrList, err := correctValue(adnlAddr)
	if err != nil {
		t.Fatal("failed creating test value, err: ", err.Error())
	}
	var tAddrList address.List
	_, err = tl.Parse(&tAddrList, valueToAddrList.Value.Data, true)
	if err != nil {
		t.Fatal("failed to parse test address list: ", err)
	}

	pubId, err := base64.StdEncoding.DecodeString("kn0+cePOZRw/FyE005Fj9w5MeSFp4589Ugv62TiK1Mo=")
	if err != nil {
		t.Fatal("failed creating pId of test value, err:", err)
	}
	tPubIdRes := adnl.PublicKeyED25519{Key: pubId}

	t.Run("find addresses positive case", func(t *testing.T) {
		connect = func(ctx context.Context, addr string, peerKey ed25519.PublicKey, ourKey ed25519.PrivateKey) (ADNL, error) {
			return MockADNL{
				query: func(ctx context.Context, req, result tl.Serializable) error {
					switch request := req.(type) {
					case Ping:
						reflect.ValueOf(result).Elem().Set(reflect.ValueOf(Pong{ID: request.ID}))
					case tl.Raw:
						var _req FindValue
						_, err := tl.Parse(&_req, request, true)
						if err != nil {
							t.Fatal("failed to prepare test data, err", err)
						}

						k, err := adnl.ToKeyID(&Key{
							ID:    adnlAddr,
							Name:  []byte("address"),
							Index: 0,
						})
						if err != nil {
							t.Fatal(err)
						}

						if bytes.Equal(k, _req.Key) {
							reflect.ValueOf(result).Elem().Set(reflect.ValueOf(*value))
						} else {
							reflect.ValueOf(result).Elem().Set(reflect.ValueOf(ValueNotFoundResult{Nodes: NodesList{nil}}))
						}
					default:
						return fmt.Errorf("mock err: unsupported request type '%s'", reflect.TypeOf(req).String())
					}
					return nil
				},
			}, nil
		}

		ctx, cancel := context.WithTimeout(context.Background(), 10*time.Second)
		defer cancel()

		cli, err := NewClientFromConfig(ctx, cnf)
		if err != nil {
			t.Fatal("failed to prepare test client, err:", err)
		}

		addrList, pubKey, err := cli.FindAddresses(context.Background(), adnlAddr)
		if err != nil {
			t.Fatal(err)
		}
		if !bytes.Equal(tPubIdRes.Key, pubKey) {
			t.Error("invalid pubKey received")
		}

		if !reflect.DeepEqual(&tAddrList, addrList) {
			t.Error("invalid address list received")
		}
	})
}

func TestClient_FindAddressesIntegration(t *testing.T) {
	testAddr := "516618cf6cbe9004f6883e742c9a2e3ca53ed02e3e36f4cef62a98ee1e449174" // ADNL address of foundation.ton

	ctx, cancel := context.WithTimeout(context.Background(), 20*time.Second)
	defer cancel()

	dhtClient, err := NewClientFromConfigUrl(ctx, "https://ton-blockchain.github.io/global.config.json")
	if err != nil {
		t.Fatalf("failed to init DHT client: %s", err.Error())
	}

	time.Sleep(2 * time.Second)

	siteAddr, err := hex.DecodeString(testAddr)
	if err != nil {
		t.Fatal(err)
	}

	_, _, err = dhtClient.FindAddresses(ctx, siteAddr)
	if err != nil {
		t.Fatal(err)
	}
}

<<<<<<< HEAD
=======
func TestClient_FindValueRaw(t *testing.T) {
	existingValue := "516618cf6cbe9004f6883e742c9a2e3ca53ed02e3e36f4cef62a98ee1e449174"
	siteAddr, err := hex.DecodeString(existingValue)
	if err != nil {
		t.Fatal("failed to prepare test site address, err: ", err.Error())
	}

	var typeValue any
	typeValue = &Value{}
	var typeNode any
	typeNode = []*Node{}

	tValue, err := correctValue(siteAddr)
	if err != nil {
		t.Fatal("failed to prepare test value, err:")
	}

	var tNodesList []*Node
	tNode, err := newCorrectNode(8, 8, 8, 8, 12345)
	if err != nil {
		t.Fatal("failed creating test node, err: ", err.Error())
	}
	tNodesList = append(tNodesList, tNode)

	tests := []struct {
		name, addr string
		wantType   any
	}{
		{"existing address", "516618cf6cbe9004f6883e742c9a2e3ca53ed02e3e36f4cef62a98ee1e449174", typeValue},
		{"missing address", "1537ee02d6d0a65185630084427a26eafdc11ad24566d835291a43b780701f0e", typeNode},
	}
	for _, test := range tests {
		t.Run(test.name, func(t *testing.T) {
			connect = func(ctx context.Context, addr string, peerKey ed25519.PublicKey, ourKey ed25519.PrivateKey) (ADNL, error) {
				return MockADNL{
					query: func(ctx context.Context, req, result tl.Serializable) error {
						switch request := req.(type) {
						case Ping:
							reflect.ValueOf(result).Elem().Set(reflect.ValueOf(Pong{ID: request.ID}))
						case tl.Raw:
							var _req FindValue
							_, err := tl.Parse(&_req, request, true)
							if err != nil {
								t.Fatal("failed to prepare test data, err", err)
							}

							k, err := adnl.ToKeyID(&Key{
								ID:    siteAddr,
								Name:  []byte("address"),
								Index: 0,
							})
							if err != nil {
								t.Fatal(err)
							}

							if bytes.Equal(k, _req.Key) {
								reflect.ValueOf(result).Elem().Set(reflect.ValueOf(*tValue))
							} else {
								reflect.ValueOf(result).Elem().Set(reflect.ValueOf(ValueNotFoundResult{Nodes: NodesList{tNodesList}}))
							}
						default:
							return fmt.Errorf("mock err: unsupported request type '%s'", reflect.TypeOf(request).String())
						}
						return nil
					},
				}, nil
			}

			ctx, cancel := context.WithTimeout(context.Background(), 10*time.Second)
			defer cancel()

			cli, err := NewClientFromConfig(ctx, cnf)
			if err != nil {
				t.Fatal(err)
			}

			time.Sleep(2 * time.Second)

			var testNode *dhtNode
			for _, val := range cli.activeNodes {
				testNode = val
			}

			siteAddr, err := hex.DecodeString(test.addr)
			if err != nil {
				t.Fatal(err)
			}
			k := &Key{
				ID:    siteAddr,
				Name:  []byte("address"),
				Index: 0,
			}
			testId, keyErr := adnl.ToKeyID(k)
			if keyErr != nil {
				t.Fatal("failed to prepare test id, err: ", keyErr)
			}

			res, err := testNode.findValue(context.Background(), testId, 12)
			if err != nil {
				t.Fatal("failed execution findValueRaw, err: ", err)
			}

			if reflect.TypeOf(res) != reflect.TypeOf(test.wantType) {
				t.Errorf("got type '%s', want '%s'", reflect.TypeOf(res).String(), reflect.TypeOf(test.wantType).String())
			}

			switch test.name {
			case "existing address":
				if !reflect.DeepEqual(*res.(*Value), tValue.Value) {
					t.Errorf("got bad data")
				}
			case "missing address":
				if !reflect.DeepEqual(res.([]*Node)[0], tNodesList[0]) {
					t.Errorf("got bad data")
				}
			default:
				t.Fatal("test error: unsupported test name")
			}
		})
	}
}

>>>>>>> b0cd607f
func TestClient_Close(t *testing.T) {
	connect = func(ctx context.Context, addr string, peerKey ed25519.PublicKey, ourKey ed25519.PrivateKey) (ADNL, error) {
		return MockADNL{
			query: func(ctx context.Context, req, result tl.Serializable) error {
				switch request := req.(type) {
				case Ping:
					reflect.ValueOf(result).Elem().Set(reflect.ValueOf(Pong{ID: request.ID}))
				default:
					return fmt.Errorf("mock err: unsupported request type '%s'", reflect.TypeOf(request).String())
				}
				return nil
			},
			close: func() {
			},
		}, nil
	}

	ctx, cancel := context.WithTimeout(context.Background(), 10*time.Second)
	defer cancel()

	cli, err := NewClientFromConfig(ctx, cnf)
	if err != nil {
		t.Fatal("failed to prepare test client, err: ", err)
	}
	t.Run("close client test", func(t *testing.T) {
		cli.Close()
		if cli.activeNodes != nil {
			t.Error("found active nodes in client after 'Close' operation")
		}
		for _, node := range cli.activeNodes {
			if node.closed != true {
				t.Errorf("found connected node (id: %s) after 'Close' operation", hex.EncodeToString(node.id))
			}
		}

	})
}

func TestClient_Store(t *testing.T) {
	addrList := address.List{
		Addresses: []*address.UDP{
			{
				net.IPv4(1, 1, 1, 1).To4(),
				11111,
			},
			{
				net.IPv4(2, 2, 2, 2).To4(),
				22222,
			},
			{
				net.IPv4(3, 3, 3, 3).To4(),
				333333,
			},
		},
		Version:    0,
		ReinitDate: 0,
		Priority:   0,
		ExpireAt:   0,
	}
	tlAddrList, err := tl.Serialize(addrList, true)
	if err != nil {
		t.Fatal()
	}

	nameAddr := []byte("address")
	var index int32 = 0

	cliePubK, err := hex.DecodeString("93037f2613f6063869544caacac3eabbd7456e4d6e731478fccc961c137d1284")
	if err != nil {
		t.Fatal("failed to prepare test client pub key, err: ", err)
	}

	cliePrivK, err := hex.DecodeString("83590f541d37b783aa504049bab792696d12bbec3d23a954353300f816ca8b9693037f2613f6063869544caacac3eabbd7456e4d6e731478fccc961c137d1284")
	if err != nil {
		t.Fatal("failed to prepare test id, err: ", err)
	}

	_, err = adnl.ToKeyID(adnl.PublicKeyED25519{cliePubK})
	if err != nil {
		t.Fatal("failed to prepare test key id, err: ", err)
	}

	NodePKey, err := hex.DecodeString("135da090fa178b960de48655108b50b5ed3a09942f44a0a505c76cbd171d4ae9")
	if err != nil {
		t.Fatal("failed to prepare test id, err: ", err)
	}

	NodeSign, err := hex.DecodeString("f06b491e4cc26afd989e2409a1fb155d993567dde9a68b1603d35df6a390195b757f2aca3968a46493f5ee513f5f040c10b6e21b988f48e0781fe81aa9226d05")
	if err != nil {
		t.Fatal("failed to prepare test sign, err: ", err)
	}
	testNode := &Node{
		adnl.PublicKeyED25519{Key: NodePKey},
		&address.List{
			Addresses: []*address.UDP{
				{net.IPv4(6, 6, 6, 6).To4(),
					65432,
				},
			},
			Version:    0,
			ReinitDate: 0,
			Priority:   0,
			ExpireAt:   0,
		},
		1671102718,
		NodeSign,
	}

	t.Run("positive store case", func(t *testing.T) {
		connect = func(ctx context.Context, addr string, peerKey ed25519.PublicKey, ourKey ed25519.PrivateKey) (ADNL, error) {
			return MockADNL{
				query: func(ctx context.Context, req, result tl.Serializable) error {
					switch request := req.(type) {
					case Ping:
						reflect.ValueOf(result).Elem().Set(reflect.ValueOf(Pong{ID: request.ID}))
					case tl.Raw:
						var rowReq any
						_, err := tl.Parse(&rowReq, request, true)
						if err != nil {
							t.Fatal("failed to parse test request, err: ", err)
						}
						switch rowReqType := rowReq.(type) {
						case FindNode:
							if addr == "185.86.79.9:22096" {
								reflect.ValueOf(result).Elem().Set(reflect.ValueOf(NodesList{[]*Node{testNode}}))
							} else if addr == "" {

							} else {
								reflect.ValueOf(result).Elem().Set(reflect.ValueOf(NodesList{nil}))
							}
						case Store:
							if addr != "6.6.6.6:65432" && addr != "178.18.243.132:15888" {
								t.Errorf("invalid node to store: check priority list")
							}
							sign := rowReqType.Value.Signature
							rowReqType.Value.Signature = nil
							dataToCheck, err := tl.Serialize(rowReqType.Value, true)
							if err != nil {
								t.Fatal("failed to serialize test value, err: ", err)
							}
							check := ed25519.Verify(rowReqType.Value.KeyDescription.ID.(adnl.PublicKeyED25519).Key, dataToCheck, sign)
							if check != true {
								t.Log("bad sign received!")
								return fmt.Errorf("bad data (invalide sign)")
							} else {
								reflect.ValueOf(result).Elem().Set(reflect.ValueOf(Stored{}))
							}
						}
					default:
						t.Fatalf("mock err: unsupported request type '%s'", reflect.TypeOf(request).String())
					}
					return nil
				},
				close: func() {
				},
			}, nil
		}

		ctx, cancel := context.WithTimeout(context.Background(), 10*time.Second)
		defer cancel()

		cli, err := NewClientFromConfig(ctx, cnf)
		if err != nil {
			t.Fatal("failed to prepare test client, err: ", err)
		}

		count, _, err := cli.Store(context.Background(), nameAddr, index, tlAddrList, time.Hour, cliePrivK, 2)
		if err != nil {
			t.Errorf(err.Error())
		}
		if count != 2 {
			t.Errorf("got '%d' copies count, want '2'", count)
		}
	})
}<|MERGE_RESOLUTION|>--- conflicted
+++ resolved
@@ -548,131 +548,6 @@
 	}
 }
 
-<<<<<<< HEAD
-=======
-func TestClient_FindValueRaw(t *testing.T) {
-	existingValue := "516618cf6cbe9004f6883e742c9a2e3ca53ed02e3e36f4cef62a98ee1e449174"
-	siteAddr, err := hex.DecodeString(existingValue)
-	if err != nil {
-		t.Fatal("failed to prepare test site address, err: ", err.Error())
-	}
-
-	var typeValue any
-	typeValue = &Value{}
-	var typeNode any
-	typeNode = []*Node{}
-
-	tValue, err := correctValue(siteAddr)
-	if err != nil {
-		t.Fatal("failed to prepare test value, err:")
-	}
-
-	var tNodesList []*Node
-	tNode, err := newCorrectNode(8, 8, 8, 8, 12345)
-	if err != nil {
-		t.Fatal("failed creating test node, err: ", err.Error())
-	}
-	tNodesList = append(tNodesList, tNode)
-
-	tests := []struct {
-		name, addr string
-		wantType   any
-	}{
-		{"existing address", "516618cf6cbe9004f6883e742c9a2e3ca53ed02e3e36f4cef62a98ee1e449174", typeValue},
-		{"missing address", "1537ee02d6d0a65185630084427a26eafdc11ad24566d835291a43b780701f0e", typeNode},
-	}
-	for _, test := range tests {
-		t.Run(test.name, func(t *testing.T) {
-			connect = func(ctx context.Context, addr string, peerKey ed25519.PublicKey, ourKey ed25519.PrivateKey) (ADNL, error) {
-				return MockADNL{
-					query: func(ctx context.Context, req, result tl.Serializable) error {
-						switch request := req.(type) {
-						case Ping:
-							reflect.ValueOf(result).Elem().Set(reflect.ValueOf(Pong{ID: request.ID}))
-						case tl.Raw:
-							var _req FindValue
-							_, err := tl.Parse(&_req, request, true)
-							if err != nil {
-								t.Fatal("failed to prepare test data, err", err)
-							}
-
-							k, err := adnl.ToKeyID(&Key{
-								ID:    siteAddr,
-								Name:  []byte("address"),
-								Index: 0,
-							})
-							if err != nil {
-								t.Fatal(err)
-							}
-
-							if bytes.Equal(k, _req.Key) {
-								reflect.ValueOf(result).Elem().Set(reflect.ValueOf(*tValue))
-							} else {
-								reflect.ValueOf(result).Elem().Set(reflect.ValueOf(ValueNotFoundResult{Nodes: NodesList{tNodesList}}))
-							}
-						default:
-							return fmt.Errorf("mock err: unsupported request type '%s'", reflect.TypeOf(request).String())
-						}
-						return nil
-					},
-				}, nil
-			}
-
-			ctx, cancel := context.WithTimeout(context.Background(), 10*time.Second)
-			defer cancel()
-
-			cli, err := NewClientFromConfig(ctx, cnf)
-			if err != nil {
-				t.Fatal(err)
-			}
-
-			time.Sleep(2 * time.Second)
-
-			var testNode *dhtNode
-			for _, val := range cli.activeNodes {
-				testNode = val
-			}
-
-			siteAddr, err := hex.DecodeString(test.addr)
-			if err != nil {
-				t.Fatal(err)
-			}
-			k := &Key{
-				ID:    siteAddr,
-				Name:  []byte("address"),
-				Index: 0,
-			}
-			testId, keyErr := adnl.ToKeyID(k)
-			if keyErr != nil {
-				t.Fatal("failed to prepare test id, err: ", keyErr)
-			}
-
-			res, err := testNode.findValue(context.Background(), testId, 12)
-			if err != nil {
-				t.Fatal("failed execution findValueRaw, err: ", err)
-			}
-
-			if reflect.TypeOf(res) != reflect.TypeOf(test.wantType) {
-				t.Errorf("got type '%s', want '%s'", reflect.TypeOf(res).String(), reflect.TypeOf(test.wantType).String())
-			}
-
-			switch test.name {
-			case "existing address":
-				if !reflect.DeepEqual(*res.(*Value), tValue.Value) {
-					t.Errorf("got bad data")
-				}
-			case "missing address":
-				if !reflect.DeepEqual(res.([]*Node)[0], tNodesList[0]) {
-					t.Errorf("got bad data")
-				}
-			default:
-				t.Fatal("test error: unsupported test name")
-			}
-		})
-	}
-}
-
->>>>>>> b0cd607f
 func TestClient_Close(t *testing.T) {
 	connect = func(ctx context.Context, addr string, peerKey ed25519.PublicKey, ourKey ed25519.PrivateKey) (ADNL, error) {
 		return MockADNL{
